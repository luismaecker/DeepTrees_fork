from typing import Union, Dict, Any

import os
import glob
import numpy as np
import lightning as L
import pandas as pd
import geopandas as gpd

from torch.utils.data import DataLoader
from deeptrees.dataloading import datasets as ds
from deeptrees.modules.utils import dilate_img, fix_crs
from deeptrees.dataloading.preprocessing import (
    MaskOutlinesGenerator,
    DistanceTransformGenerator,
)

import logging

log = logging.getLogger(__name__)


class TreeCrownDelineationDataModule(L.LightningDataModule):
    def __init__(
        self,
        rasters: Union[str, list],
        masks: Union[str, list],
        outlines: Union[str, list],
        distance_transforms: Union[str, list],
        training_split: float = 0.7,
        batch_size: int = 16,
        val_batch_size: int = 2,
        num_workers: int = 8,
        augment_train: Dict[str, Any] = {},
        augment_eval: Dict[str, Any] = {},
        ndvi_config: Dict[str, Any] = {"concatenate": False},
        divide_by: float = 1,
        dilate_outlines: int = 0,
        shuffle: bool = True,
        train_indices: list[int] = None,
        val_indices: list[int] = None,
        test_indices: list[int] = None,
        ground_truth_config: Dict[str, Any] = {"labels": None},
    ):
        """
        TreeCrownDelineationDataModule

        Datamodule to hold the different datasets, apply preprocessing, and return DataLoaders.

        Args:
            rasters (Union[str, list]): List of file paths, or path to folder containing the training raster files (TIF).
            masks (Union[str, list]): List of file paths, or path to folder containing the masks.
            outlines (Union[str, list]): List of file paths, or path to folder containing the outlines.
            distance_transforms (Union[str, list]): List of file paths, or path to folder containing the distance transforms.
            training_split (float, optional): Training data split. Defaults to 0.7.
            batch_size (int, optional): Training batch size. Defaults to 16.
            val_batch_size (int, optional): Validation batch size. Defaults to 2.
            num_workers (int, optional): Number of workers in DataLoader. Defaults to 8.
            augment_train (Dict[str, Any], optional): Dictionary defining torchvision augmentations to be used during training. Defaults to {}.
            augment_eval (Dict[str, Any], optional): Dictionary defining torchvision augmentations to be used during validation/testing. Defaults to {}.
            ndvi_config (_type_, optional): Dictionary defining the NDVI concatenation settings. Defaults to {'concatenate': False}.
            divide_by (float, optional): Scalar used to normalize rasters. Defaults to 1.
            dilate_outlines (int, optional): If present (>0), dilate outlines be given number of pixels. Defaults to False (=0).
            shuffle (bool, optional): If True, shuffle data before applying split. Defaults to True.
            train_indices (list[int], optional): List of indices of files to be used for training. Cannot be used with shuffle. Defaults to None.
            val_indices (list[int], optional): List of indices of files to be used for validation. Cannot be used with shuffle. Defaults to None.
            test_indices (list[int], optional): List of indices of files to be used for testing. Cannot be used with shuffle. Defaults to None.
            ground_truth_config (Dict[str, Any], optional): Dictionary defining the ground truth preprocessing settings. Defaults to {'labels': None}.
        """
        super().__init__()
        if type(rasters) in (list, tuple, np.ndarray):
            self.rasters = rasters
        else:
            self.rasters = np.sort(glob.glob(os.path.abspath(rasters) + "/*.tif"))

        self.masks = masks
        self.outlines = outlines
        self.distance_transforms = distance_transforms

        self.training_split = training_split
        self.batch_size = batch_size
        self.val_batch_size = val_batch_size
        self.num_workers = num_workers
        self.augment_train = augment_train
        self.augment_eval = augment_eval
        self.ndvi_config = ndvi_config
        self.ground_truth_config = ground_truth_config
        self.dilate_outlines = dilate_outlines
        self.shuffle = shuffle
        self.train_indices = train_indices
        self.val_indices = val_indices
        self.test_indices = test_indices
        self.divide_by = divide_by
        self.train_ds = None
        self.val_ds = None
        self.test_ds = None

        self.targets = None  # will be assigned in setup_data

    def prepare_data(self) -> None:
        """prepare_data

        Prepare the ground truth masks, outlines, and distance transforms from
        ground truth labels.
        """

        if self.ground_truth_config.labels is None:
            log.info(
                "No ground truth labels provided. Proceed with existing ground truth ..."
            )
            log.info(f"Masks: {self.masks}")
            log.info(f"Outlines: {self.outlines}")
            log.info(f"Distance transforms: {self.distance_transforms}")

            return

        # prepare ground truth from labels
        if os.path.isfile(self.ground_truth_config.labels):
            ground_truth = gpd.read_file(self.ground_truth_config.labels)
        elif os.path.isdir(self.ground_truth_config.labels):
            # combine all the ground truth labels
            shapes = np.sort(
                glob.glob(f"{self.ground_truth_config.labels}/label_*.shp")
            )
            ground_truth = pd.concat(
                [fix_crs(gpd.read_file(shape)).assign(tile=shape) for shape in shapes]
            )
            log.info(
                f'Combining all polygons in {os.path.join(self.ground_truth_config.labels, "all_labels.shp")}'
            )
            ground_truth.drop(columns="tile").to_file(
                os.path.join(self.ground_truth_config.labels, "all_labels.shp")
            )

        # generate masks
        mask_generator = MaskOutlinesGenerator(
            rasters=self.rasters,
            output_path=self.masks,
            output_file_prefix="mask",
            ground_truth_labels=ground_truth,
            valid_class_ids=self.ground_truth_config.valid_class_ids,
            class_column_name=self.ground_truth_config.class_column_name,
            crs=self.ground_truth_config.crs,
            nproc=self.ground_truth_config.nproc,
            generate_outlines=False,
        )
        mask_generator.apply_process()

        # generate outlines
        outlines_generator = MaskOutlinesGenerator(
            rasters=self.rasters,
            output_path=self.outlines,
            output_file_prefix="outline",
            ground_truth_labels=ground_truth,
            valid_class_ids=self.ground_truth_config.valid_class_ids,
            class_column_name=self.ground_truth_config.class_column_name,
            crs=self.ground_truth_config.crs,
            nproc=self.ground_truth_config.nproc,
            generate_outlines=True,
        )
        outlines_generator.apply_process()

        # generate distance transforms
        dist_trafo_generator = DistanceTransformGenerator(
            rasters=self.rasters,
            output_path=self.distance_transforms,
            output_file_prefix="dist_trafo",
            ground_truth_labels=ground_truth,
            valid_class_ids=self.ground_truth_config.valid_class_ids,
            class_column_name=self.ground_truth_config.class_column_name,
            crs=self.ground_truth_config.crs,
            nproc=self.ground_truth_config.nproc,
        )
        dist_trafo_generator.apply_process()

    def setup(self, stage=None):  # throws error if arg is removed
        if stage == "fit":
            targets = [self.masks, self.outlines, self.distance_transforms]

            if type(targets[0]) in (list, tuple, np.ndarray):
                self.targets = [np.sort(file_list) for file_list in targets]
            else:
                self.targets = [
                    np.sort(glob.glob(os.path.abspath(file_list) + "/*.tif"))
                    for file_list in targets
                ]

            if self.shuffle:
                if self.val_indices is not None or self.train_indices is not None:
<<<<<<< HEAD
                    raise ValueError(
                        "Cannot use shuffled dataset split together with prescribed train/val indices"
                    )
                for x in (self.rasters, *self.targets):
                    np.random.shuffle(x)  # in-place
=======
                    raise ValueError('Cannot use shuffled dataset split together with prescribed train/val indices')
                shuffle_idx = np.arange(len(self.rasters)).astype(int)
                np.random.shuffle(shuffle_idx)
                self.rasters = self.rasters[shuffle_idx]
                self.targets = [tt[shuffle_idx] for tt in self.targets]
>>>>>>> f8faff02

            # split into training and validation set
            data = (self.rasters, *self.targets)

            # if training and validation indices are given, use them
            if self.train_indices is None:
                training_data = [r[: int(len(r) * self.training_split)] for r in data]
            else:
                training_data = [r[self.train_indices] for r in data]

            if self.val_indices is None:
                validation_data = [r[int(len(r) * self.training_split) :] for r in data]
            else:
                validation_data = [r[self.val_indices] for r in data]

            log.info("Tiles in training data")
            for t in training_data[0]:
                log.info(t)
            log.info("Tiles in validation data")
            for t in validation_data[0]:
                log.info(t)

            # load the data into a custom dataset format
            self.train_ds = ds.TreeCrownDelineationDataset(
                training_data[0],
                training_data[1:],
                augmentation=self.augment_train,
                ndvi_config=self.ndvi_config,
                dilate_outlines=self.dilate_outlines,
                divide_by=self.divide_by,
            )

            if self.training_split < 1 or self.val_indices is not None:
                self.val_ds = ds.TreeCrownDelineationDataset(
                    validation_data[0],
                    validation_data[1:],
                    augmentation=self.augment_eval,
                    ndvi_config=self.ndvi_config,
                    dilate_outlines=self.dilate_outlines,
                    divide_by=self.divide_by,
                )

        elif stage == "test":
            if self.test_indices is not None:
                self.rasters = self.rasters[self.test_indices]
            self.test_ds = ds.TreeCrownDelineationInferenceDataset(
                self.rasters,
                augmentation=self.augment_eval,
                ndvi_config=self.ndvi_config,
                dilate_outlines=self.dilate_outlines,
                in_memory=False,
                divide_by=self.divide_by,
            )

    def train_dataloader(self):
        return DataLoader(
            self.train_ds,
            batch_size=self.batch_size,
            num_workers=self.num_workers,
            drop_last=True,
            pin_memory=True,
        )

    def val_dataloader(self):
        if self.val_ds is None:
            return None
        return DataLoader(
            self.val_ds,
            batch_size=self.val_batch_size,
            num_workers=self.num_workers,
            drop_last=True,
            pin_memory=True,
        )

    def test_dataloader(self):
        return DataLoader(
            self.test_ds,
            batch_size=self.batch_size,
            num_workers=self.num_workers,
            shuffle=False,
            drop_last=False,
        )

    def predict_dataloader(self):
        return DataLoader(
            self.test_ds,
            batch_size=self.batch_size,
            num_workers=self.num_workers,
            shuffle=False,
            drop_last=False,
        )<|MERGE_RESOLUTION|>--- conflicted
+++ resolved
@@ -187,19 +187,11 @@
 
             if self.shuffle:
                 if self.val_indices is not None or self.train_indices is not None:
-<<<<<<< HEAD
-                    raise ValueError(
-                        "Cannot use shuffled dataset split together with prescribed train/val indices"
-                    )
-                for x in (self.rasters, *self.targets):
-                    np.random.shuffle(x)  # in-place
-=======
                     raise ValueError('Cannot use shuffled dataset split together with prescribed train/val indices')
                 shuffle_idx = np.arange(len(self.rasters)).astype(int)
                 np.random.shuffle(shuffle_idx)
                 self.rasters = self.rasters[shuffle_idx]
                 self.targets = [tt[shuffle_idx] for tt in self.targets]
->>>>>>> f8faff02
 
             # split into training and validation set
             data = (self.rasters, *self.targets)
