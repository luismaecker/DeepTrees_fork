import torch
import segmentation_models_pytorch as smp
import lightning as L
from deeptrees.modules import utils

class DistanceModel(L.LightningModule):
    def __init__(self, in_channels: int, architecture: str = "Unet", backbone: str = "resnet18"):
        """ Distance transform model

        The model is the second part in the tree crown delineation model.

        Args:
            in_channels (int): Number of input channels
            architecture (str): One of 'Unet, Unet++, Linknet, FPN, PSPNet, PAN, DeepLabV3, DeepLabV3+'
            backbone (str): One of the backbones supported by the [pytorch segmentation models package](https://github.com/qubvel/segmentation_models.pytorch)
        """
        super().__init__()

        # architectures should be static
        match architecture:
            case 'Unet':
                arch = smp.Unet
            case 'Unet++':
                arch = smp.UnetPlusPlus
            case 'Linknet':
                arch = smp.Linknet
            case 'FPN':
                arch = smp.FPN
            case 'PSPNet':
                arch = smp.PSPNet
            case 'PAN':
                arch = smp.PAN
            case 'DeepLabV3':
                arch = smp.DeepLabV3
            case 'DeepLabV3+':
                arch = smp.DeepLabV3Plus

        self.model = arch(encoder_name=backbone,
                          in_channels=in_channels,
                          classes=1,
                          encoder_depth=3,
                          decoder_channels=[64, 32, 16],
                          activation="sigmoid")
        # throw away unused weights
        self.model.encoder.layer3 = None
        self.model.encoder.layer4 = None
        utils.set_batchnorm_momentum(self.model, 0.99)

    def forward(self, img: torch.Tensor, mask_and_outline: torch.Tensor, from_logits: bool = False):
        """ Distance transform forward pass

        Args:
            img (torch.Tensor): Input image
            mask_and_outline (torch.Tensor): Tensor containing mask and outlines concatenated in channel dimension, \
                coming from the first sub-network.
            from_logits (bool): If set to true, sigmoid activation is applied to the mask_and_outline tensor.

        Returns:
            Model output of dimension N1HW
        """
        if from_logits:
            mask_and_outline = torch.sigmoid(mask_and_outline)

        x = torch.cat((img, mask_and_outline), dim=1)
<<<<<<< HEAD
        return self.model(x)

    def shared_step(self, batch):
        """
        Compute the loss for a given batch of data.
        Args:
            batch (tuple): A tuple containing the input data and target values.
                - img (Tensor): The input raster image.
                - y (Tensor): The target values, including mask, outline, and distance transform.
                    - y[:, [0, 1]]: The mask and outline.
                    - y[:, [2]]: The distance transform.
        Returns:
            Tensor: The computed loss value.
        """
        
        # x: raster
        # y: mask, outline, distance transform
        img, y = batch
        mask_and_outline = y[:, [0, 1]]
        distance_transform = y[:, [2]]
        y_pred = self(img, mask_and_outline)
        loss = torch.mean((y_pred - distance_transform) ** 2)
        return loss

    def training_step(self, batch, step):
        loss = self.shared_step(batch)
        self.log("train/loss_dist", loss, on_step=False, on_epoch=True, sync_dist=True)
        return loss

    def validation_step(self, batch, step):
        loss = self.shared_step(batch)
        self.log("val/loss_dist", loss, on_step=False, on_epoch=True, sync_dist=True)
        return loss

    def configure_optimizers(self):
        optimizer = torch.optim.Adam(self.parameters(), lr=1E-4, weight_decay=1E-3)
        scheduler = torch.optim.lr_scheduler.CosineAnnealingWarmRestarts(optimizer, 30, 2)
        return [optimizer], [scheduler]
=======
        return self.model(x)
>>>>>>> f8faff02
<|MERGE_RESOLUTION|>--- conflicted
+++ resolved
@@ -62,45 +62,4 @@
             mask_and_outline = torch.sigmoid(mask_and_outline)
 
         x = torch.cat((img, mask_and_outline), dim=1)
-<<<<<<< HEAD
-        return self.model(x)
-
-    def shared_step(self, batch):
-        """
-        Compute the loss for a given batch of data.
-        Args:
-            batch (tuple): A tuple containing the input data and target values.
-                - img (Tensor): The input raster image.
-                - y (Tensor): The target values, including mask, outline, and distance transform.
-                    - y[:, [0, 1]]: The mask and outline.
-                    - y[:, [2]]: The distance transform.
-        Returns:
-            Tensor: The computed loss value.
-        """
-        
-        # x: raster
-        # y: mask, outline, distance transform
-        img, y = batch
-        mask_and_outline = y[:, [0, 1]]
-        distance_transform = y[:, [2]]
-        y_pred = self(img, mask_and_outline)
-        loss = torch.mean((y_pred - distance_transform) ** 2)
-        return loss
-
-    def training_step(self, batch, step):
-        loss = self.shared_step(batch)
-        self.log("train/loss_dist", loss, on_step=False, on_epoch=True, sync_dist=True)
-        return loss
-
-    def validation_step(self, batch, step):
-        loss = self.shared_step(batch)
-        self.log("val/loss_dist", loss, on_step=False, on_epoch=True, sync_dist=True)
-        return loss
-
-    def configure_optimizers(self):
-        optimizer = torch.optim.Adam(self.parameters(), lr=1E-4, weight_decay=1E-3)
-        scheduler = torch.optim.lr_scheduler.CosineAnnealingWarmRestarts(optimizer, 30, 2)
-        return [optimizer], [scheduler]
-=======
-        return self.model(x)
->>>>>>> f8faff02
+        return self.model(x)