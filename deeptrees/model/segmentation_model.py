import segmentation_models_pytorch as smp

import lightning as L
from deeptrees.modules import utils


class SegmentationModel(L.LightningModule):
<<<<<<< HEAD
    def __init__(
        self,
        in_channels: int = 4,
        architecture: str = "Unet",
        backbone: str = "resnet18",
        lr: float = 1e-4,
        mask_loss_share: float = 0.5,
    ):
=======
    def __init__(self,
                 in_channels: int = 4,
                 architecture: str = "Unet",
                 backbone: str = "resnet18"):
>>>>>>> f8faff02
        """
        Segmentation model

        A segmentation model which takes an input image and returns a foreground / background mask along with object
        outlines.

        Args:
            in_channels (int): Number of input channels
            architecture (str): One of 'Unet, Unet++, Linknet, FPN, PSPNet, PAN, DeepLabV3, DeepLabV3+'
            backbone (str): One of the backbones supported by the [pytorch segmentation models package](https://github.com/qubvel/segmentation_models.pytorch)
            one means only the mask loss is relevant. Linear in between.
        """

        super().__init__()

        # architectures should be static
        match architecture:
            case "Unet":
                arch = smp.Unet
            case "Unet++":
                arch = smp.UnetPlusPlus
            case "Linknet":
                arch = smp.Linknet
            case "FPN":
                arch = smp.FPN
            case "PSPNet":
                arch = smp.PSPNet
            case "PAN":
                arch = smp.PAN
            case "DeepLabV3":
                arch = smp.DeepLabV3
            case "DeepLabV3+":
                arch = smp.DeepLabV3Plus
            case _:
                raise ValueError(f"Unsupported architecture: {architecture}")

        self.model = arch(in_channels=in_channels, classes=2, encoder_name=backbone)
        # set batchnorm momentum to tensorflow standard, which works better
        utils.set_batchnorm_momentum(self.model, 0.99)

    def forward(self, x):
<<<<<<< HEAD
        """
        Perform a forward pass through the segmentation model.
        Args:
            x (torch.Tensor): Input tensor to the model.
        Returns:
            torch.Tensor: Output tensor from the model after the forward pass.
        """

        return self.model(x)

    def shared_step(self, batch):
        """
        Perform a shared step in the model training/validation process.
        Args:
            batch (tuple): A tuple containing input data (x) and target data (y).
                           - x (Tensor): Input tensor to the model.
                           - y (Tensor): Target tensor containing the true masks and outlines.
                             - y[:, 0]: True tree cover mask.
                             - y[:, 1]: True outlines.
        Returns:
            tuple: A tuple containing the following elements:
                - loss (Tensor): Combined loss calculated from mask and outline losses.
                - loss_mask (Tensor): Loss calculated for the tree cover mask.
                - loss_outline (Tensor): Loss calculated for the outlines.
                - iou_mask (Tensor): Intersection over Union (IoU) metric for the tree cover mask.
                - iou_outline (Tensor): Intersection over Union (IoU) metric for the outlines.
        """

        x, y = batch
        # t for true, p for prediction
        mask_t = y[:, 0]  # the first layer is the tree cover mask
        outline_t = y[
            :, 1
        ]  # the second are the outlines, optionally there could be more than these two

        res = self.model(x)
        mask_p = res[:, 0]
        outline_p = res[:, 1]

        # calculate iou metric
        iou_mask = metrics.iou_with_logits(mask_p, mask_t)
        iou_outline = metrics.iou_with_logits(outline_p, outline_t)

        loss_mask = self.seg_loss(mask_p, mask_t)
        # loss_outline = 100 * self.focal_loss(outline_p, outline_t) - torch.log(iou_outline)
        loss_outline = self.seg_loss(outline_p, outline_t)
        loss = (
            self.mask_loss_share * loss_mask + (1 - self.mask_loss_share) * loss_outline
        )

        # FIXME mask_loss_share is actually not used when using the combined model

        return loss, loss_mask, loss_outline, iou_mask, iou_outline

    @torch.jit.ignore
    def training_step(self, batch, batch_idx):
        """
        Perform a single training step.
        Args:
            batch (Tensor): The input batch of data.
            batch_idx (int): The index of the batch.
        Returns:
            Tensor: The computed loss for the batch.
        Logs:
            train/loss (float): The overall training loss.
            train/loss_mask (float): The training loss for the mask.
            train/loss_outline (float): The training loss for the outline.
            train/iou_mask (float): The Intersection over Union (IoU) for the mask.
            train/iou_outline (float): The Intersection over Union (IoU) for the outline.
        """

        loss, loss_mask, loss_outline, iou_mask, iou_outline = self.shared_step(batch)
        self.log("train/loss", loss, on_step=False, on_epoch=True, sync_dist=True)
        self.log(
            "train/loss_mask", loss_mask, on_step=False, on_epoch=True, sync_dist=True
        )
        self.log(
            "train/loss_outline",
            loss_outline,
            on_step=False,
            on_epoch=True,
            sync_dist=True,
        )
        self.log(
            "train/iou_mask", iou_mask, on_step=False, on_epoch=True, sync_dist=True
        )
        self.log(
            "train/iou_outline",
            iou_outline,
            on_step=False,
            on_epoch=True,
            sync_dist=True,
        )
        return loss

    @torch.jit.ignore
    def validation_step(self, batch, batch_idx):
        """
        Perform a single validation step.
        Args:
            batch (tuple): A batch of data from the validation dataset.
            batch_idx (int): The index of the batch.
        Returns:
            torch.Tensor: The computed loss for the batch.
        Logs:
            val/loss (float): The overall validation loss.
            val/loss_mask (float): The validation loss for the mask.
            val/loss_outline (float): The validation loss for the outline.
            val/iou_mask (float): The Intersection over Union (IoU) for the mask.
            val/iou_outline (float): The Intersection over Union (IoU) for the outline.
        """
        
        loss, loss_mask, loss_outline, iou_mask, iou_outline = self.shared_step(batch)
        self.log("val/loss", loss, on_step=False, on_epoch=True, sync_dist=True)
        self.log(
            "val/loss_mask", loss_mask, on_step=False, on_epoch=True, sync_dist=True
        )
        self.log(
            "val/loss_outline",
            loss_outline,
            on_step=False,
            on_epoch=True,
            sync_dist=True,
        )
        self.log("val/iou_mask", iou_mask, on_step=False, on_epoch=True, sync_dist=True)
        self.log(
            "val/iou_outline", iou_outline, on_step=False, on_epoch=True, sync_dist=True
        )
        return loss

    def configure_optimizers(self):
        """
        Configures the optimizer and learning rate scheduler for the model.
        This method sets up the Adam optimizer with the learning rate specified by `self.lr`.
        It also sets up a cosine annealing warm restarts scheduler with a period of 30 epochs
        and 2 restarts.
        Returns:
            tuple: A tuple containing a list with the optimizer and a list with the scheduler.
        """
        
        optimizer = torch.optim.Adam(self.parameters(), lr=self.lr)
        scheduler = torch.optim.lr_scheduler.CosineAnnealingWarmRestarts(
            optimizer, 30, 2
        )
        return [optimizer], [scheduler]
=======
        return self.model(x)
>>>>>>> f8faff02
<|MERGE_RESOLUTION|>--- conflicted
+++ resolved
@@ -5,21 +5,10 @@
 
 
 class SegmentationModel(L.LightningModule):
-<<<<<<< HEAD
-    def __init__(
-        self,
-        in_channels: int = 4,
-        architecture: str = "Unet",
-        backbone: str = "resnet18",
-        lr: float = 1e-4,
-        mask_loss_share: float = 0.5,
-    ):
-=======
     def __init__(self,
                  in_channels: int = 4,
                  architecture: str = "Unet",
                  backbone: str = "resnet18"):
->>>>>>> f8faff02
         """
         Segmentation model
 
@@ -61,152 +50,4 @@
         utils.set_batchnorm_momentum(self.model, 0.99)
 
     def forward(self, x):
-<<<<<<< HEAD
-        """
-        Perform a forward pass through the segmentation model.
-        Args:
-            x (torch.Tensor): Input tensor to the model.
-        Returns:
-            torch.Tensor: Output tensor from the model after the forward pass.
-        """
-
-        return self.model(x)
-
-    def shared_step(self, batch):
-        """
-        Perform a shared step in the model training/validation process.
-        Args:
-            batch (tuple): A tuple containing input data (x) and target data (y).
-                           - x (Tensor): Input tensor to the model.
-                           - y (Tensor): Target tensor containing the true masks and outlines.
-                             - y[:, 0]: True tree cover mask.
-                             - y[:, 1]: True outlines.
-        Returns:
-            tuple: A tuple containing the following elements:
-                - loss (Tensor): Combined loss calculated from mask and outline losses.
-                - loss_mask (Tensor): Loss calculated for the tree cover mask.
-                - loss_outline (Tensor): Loss calculated for the outlines.
-                - iou_mask (Tensor): Intersection over Union (IoU) metric for the tree cover mask.
-                - iou_outline (Tensor): Intersection over Union (IoU) metric for the outlines.
-        """
-
-        x, y = batch
-        # t for true, p for prediction
-        mask_t = y[:, 0]  # the first layer is the tree cover mask
-        outline_t = y[
-            :, 1
-        ]  # the second are the outlines, optionally there could be more than these two
-
-        res = self.model(x)
-        mask_p = res[:, 0]
-        outline_p = res[:, 1]
-
-        # calculate iou metric
-        iou_mask = metrics.iou_with_logits(mask_p, mask_t)
-        iou_outline = metrics.iou_with_logits(outline_p, outline_t)
-
-        loss_mask = self.seg_loss(mask_p, mask_t)
-        # loss_outline = 100 * self.focal_loss(outline_p, outline_t) - torch.log(iou_outline)
-        loss_outline = self.seg_loss(outline_p, outline_t)
-        loss = (
-            self.mask_loss_share * loss_mask + (1 - self.mask_loss_share) * loss_outline
-        )
-
-        # FIXME mask_loss_share is actually not used when using the combined model
-
-        return loss, loss_mask, loss_outline, iou_mask, iou_outline
-
-    @torch.jit.ignore
-    def training_step(self, batch, batch_idx):
-        """
-        Perform a single training step.
-        Args:
-            batch (Tensor): The input batch of data.
-            batch_idx (int): The index of the batch.
-        Returns:
-            Tensor: The computed loss for the batch.
-        Logs:
-            train/loss (float): The overall training loss.
-            train/loss_mask (float): The training loss for the mask.
-            train/loss_outline (float): The training loss for the outline.
-            train/iou_mask (float): The Intersection over Union (IoU) for the mask.
-            train/iou_outline (float): The Intersection over Union (IoU) for the outline.
-        """
-
-        loss, loss_mask, loss_outline, iou_mask, iou_outline = self.shared_step(batch)
-        self.log("train/loss", loss, on_step=False, on_epoch=True, sync_dist=True)
-        self.log(
-            "train/loss_mask", loss_mask, on_step=False, on_epoch=True, sync_dist=True
-        )
-        self.log(
-            "train/loss_outline",
-            loss_outline,
-            on_step=False,
-            on_epoch=True,
-            sync_dist=True,
-        )
-        self.log(
-            "train/iou_mask", iou_mask, on_step=False, on_epoch=True, sync_dist=True
-        )
-        self.log(
-            "train/iou_outline",
-            iou_outline,
-            on_step=False,
-            on_epoch=True,
-            sync_dist=True,
-        )
-        return loss
-
-    @torch.jit.ignore
-    def validation_step(self, batch, batch_idx):
-        """
-        Perform a single validation step.
-        Args:
-            batch (tuple): A batch of data from the validation dataset.
-            batch_idx (int): The index of the batch.
-        Returns:
-            torch.Tensor: The computed loss for the batch.
-        Logs:
-            val/loss (float): The overall validation loss.
-            val/loss_mask (float): The validation loss for the mask.
-            val/loss_outline (float): The validation loss for the outline.
-            val/iou_mask (float): The Intersection over Union (IoU) for the mask.
-            val/iou_outline (float): The Intersection over Union (IoU) for the outline.
-        """
-        
-        loss, loss_mask, loss_outline, iou_mask, iou_outline = self.shared_step(batch)
-        self.log("val/loss", loss, on_step=False, on_epoch=True, sync_dist=True)
-        self.log(
-            "val/loss_mask", loss_mask, on_step=False, on_epoch=True, sync_dist=True
-        )
-        self.log(
-            "val/loss_outline",
-            loss_outline,
-            on_step=False,
-            on_epoch=True,
-            sync_dist=True,
-        )
-        self.log("val/iou_mask", iou_mask, on_step=False, on_epoch=True, sync_dist=True)
-        self.log(
-            "val/iou_outline", iou_outline, on_step=False, on_epoch=True, sync_dist=True
-        )
-        return loss
-
-    def configure_optimizers(self):
-        """
-        Configures the optimizer and learning rate scheduler for the model.
-        This method sets up the Adam optimizer with the learning rate specified by `self.lr`.
-        It also sets up a cosine annealing warm restarts scheduler with a period of 30 epochs
-        and 2 restarts.
-        Returns:
-            tuple: A tuple containing a list with the optimizer and a list with the scheduler.
-        """
-        
-        optimizer = torch.optim.Adam(self.parameters(), lr=self.lr)
-        scheduler = torch.optim.lr_scheduler.CosineAnnealingWarmRestarts(
-            optimizer, 30, 2
-        )
-        return [optimizer], [scheduler]
-=======
-        return self.model(x)
->>>>>>> f8faff02
+        return self.model(x)